--- conflicted
+++ resolved
@@ -422,7 +422,7 @@
 	print "Opening web browser..."
 ]
 
-upgrade: function [
+upgrade: funct [
 	"Check for newer versions (update REBOL)."
 ][
 	print "Fetching upgrade check ..."
@@ -432,43 +432,6 @@
 	exit
 ]
 
-<<<<<<< HEAD
-chat: function [
-	"Open REBOL DevBase forum/BBS."
-][
-	print "Fetching chat..."
-	if error? err: try [do http://www.rebol.com/r3/chat.r none][
-		either err/id = 'protocol [print "Cannot load chat from web."][do err]
-	]
-	exit
-]
-
-docs: func [
-	"Browse on-line documentation."
-][
-	say-browser
-	browse http://www.rebol.com/r3/docs
-	exit
-]
-
-bugs: func [
-	"View bug database."
-][
-	say-browser
-	browse http://curecode.org/rebol3/
-	exit
-]
-
-changes: func [
-	"What's new about this version."
-][
-	say-browser
-	browse http://www.rebol.com/r3/changes.html
-	exit
-]
-
-=======
->>>>>>> 291cb579
 why?: func [
 	"Explain the last error in more detail."
 	'err [word! path! error! none! unset!] "Optional error value"
@@ -503,11 +466,7 @@
 ]
 
 load-gui: function [
-<<<<<<< HEAD
-	"Download current GUI module from web. (Temporary)"
-=======
 	"Download current Spahirion's R3-GUI module from web."
->>>>>>> 291cb579
 ][
     print "Fetching GUI..."
     either error? data: try [load http://www.atronixengineering.com/r3/r3-gui.r3] [
